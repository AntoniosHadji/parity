// Copyright 2015-2017 Parity Technologies (UK) Ltd.
// This file is part of Parity.

// Parity is free software: you can redistribute it and/or modify
// it under the terms of the GNU General Public License as published by
// the Free Software Foundation, either version 3 of the License, or
// (at your option) any later version.

// Parity is distributed in the hope that it will be useful,
// but WITHOUT ANY WARRANTY; without even the implied warranty of
// MERCHANTABILITY or FITNESS FOR A PARTICULAR PURPOSE.  See the
// GNU General Public License for more details.

// You should have received a copy of the GNU General Public License
// along with Parity.  If not, see <http://www.gnu.org/licenses/>.

import React, { Component, PropTypes } from 'react';
import { FormattedMessage } from 'react-intl';

import { bytesToHex } from '@parity/api/util/format';
<<<<<<< HEAD

import { Container } from '~/ui';
import TxRow from '~/ui/TxList/TxRow';

import txListStyles from '~/ui/TxList/txList.css';
=======
import { Container } from '@parity/ui';
import TxRow from '@parity/ui/TxList/TxRow';
import txListStyles from '@parity/ui/TxList/txList.css';
>>>>>>> c27d96a4

export default class WalletTransactions extends Component {
  static propTypes = {
    address: PropTypes.string.isRequired,
    netVersion: PropTypes.string.isRequired,
    transactions: PropTypes.array
  };

  static defaultProps = {
    transactions: []
  };

  render () {
    return (
      <div>
        <Container
          title={
            <FormattedMessage
              id='wallet.transactions.title'
              defaultMessage='Transactions'
            />
          }
        >
          { this.renderTransactions() }
        </Container>
      </div>
    );
  }
  renderTransactions () {
    const { address, netVersion, transactions } = this.props;

    if (!transactions) {
      return null;
    }

    if (transactions.length === 0) {
      return (
        <div>
          <p>
            <FormattedMessage
              id='wallet.transactions.none'
              defaultMessage='No transactions has been sent.'
            />
          </p>
        </div>
      );
    }

    const txRows = transactions.slice(0, 15).map((transaction, index) => {
      const { transactionHash, data } = transaction;

      return (
        <TxRow
          address={ address }
          netVersion={ netVersion }
          key={ `${transactionHash}_${index}` }
          tx={ {
            hash: transactionHash,
            input: data && bytesToHex(data) || '',
            ...transaction
          } }
        />
      );
    });

    return (
      <table className={ txListStyles.transactions }>
        <tbody>
          { txRows }
        </tbody>
      </table>
    );
  }
}<|MERGE_RESOLUTION|>--- conflicted
+++ resolved
@@ -18,17 +18,9 @@
 import { FormattedMessage } from 'react-intl';
 
 import { bytesToHex } from '@parity/api/util/format';
-<<<<<<< HEAD
-
-import { Container } from '~/ui';
-import TxRow from '~/ui/TxList/TxRow';
-
-import txListStyles from '~/ui/TxList/txList.css';
-=======
 import { Container } from '@parity/ui';
 import TxRow from '@parity/ui/TxList/TxRow';
 import txListStyles from '@parity/ui/TxList/txList.css';
->>>>>>> c27d96a4
 
 export default class WalletTransactions extends Component {
   static propTypes = {
