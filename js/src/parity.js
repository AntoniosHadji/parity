--- conflicted
+++ resolved
@@ -20,14 +20,10 @@
 import Api from './api';
 import './dev.parity.html';
 
-<<<<<<< HEAD
 es6Promise.polyfill();
 
-const api = new Api(new Api.Provider.Http('/rpc/'));
-=======
 const web3Provider = new Api.Provider.Http('/rpc/');
 const api = new Api(web3Provider);
->>>>>>> df523948
 
 window.parity = {
   Api,
