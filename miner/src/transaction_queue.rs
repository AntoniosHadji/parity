// Copyright 2015, 2016 Ethcore (UK) Ltd.
// This file is part of Parity.

// Parity is free software: you can redistribute it and/or modify
// it under the terms of the GNU General Public License as published by
// the Free Software Foundation, either version 3 of the License, or
// (at your option) any later version.

// Parity is distributed in the hope that it will be useful,
// but WITHOUT ANY WARRANTY; without even the implied warranty of
// MERCHANTABILITY or FITNESS FOR A PARTICULAR PURPOSE.  See the
// GNU General Public License for more details.

// You should have received a copy of the GNU General Public License
// along with Parity.  If not, see <http://www.gnu.org/licenses/>.

// TODO [todr] - own transactions should have higher priority

//! Transaction Queue
//!
//! `TransactionQueue` keeps track of all transactions seen by the node (received from other peers) and own transactions
//! and orders them by priority. Top priority transactions are those with low nonce height (difference between
//! transaction's nonce and next nonce expected from this sender). If nonces are equal transaction's gas price is used
//! for comparison (higher gas price = higher priority).
//!
//! # Usage Example
//!
//! ```rust
//! extern crate ethcore_util as util;
//! extern crate ethcore;
//! extern crate ethminer;
//! extern crate rustc_serialize;
//!
//!	use util::crypto::KeyPair;
//! use util::hash::Address;
//! use util::numbers::{Uint, U256};
//!	use ethminer::{TransactionQueue, AccountDetails};
//!	use ethcore::transaction::*;
//!	use rustc_serialize::hex::FromHex;
//!
//! fn main() {
//!		let key = KeyPair::create().unwrap();
//!		let t1 = Transaction { action: Action::Create, value: U256::from(100), data: "3331600055".from_hex().unwrap(),
//!			gas: U256::from(100_000), gas_price: U256::one(), nonce: U256::from(10) };
//!		let t2 = Transaction { action: Action::Create, value: U256::from(100), data: "3331600055".from_hex().unwrap(),
//!			gas: U256::from(100_000), gas_price: U256::one(), nonce: U256::from(11) };
//!
//!		let st1 = t1.sign(&key.secret());
//!		let st2 = t2.sign(&key.secret());
//!		let default_nonce = |_a: &Address| AccountDetails {
//!			nonce: U256::from(10),
//!			balance: U256::from(1_000_000),
//!		};
//!
//!		let mut txq = TransactionQueue::new();
//!		txq.add(st2.clone(), &default_nonce).unwrap();
//!		txq.add(st1.clone(), &default_nonce).unwrap();
//!
//!		// Check status
//!		assert_eq!(txq.status().pending, 2);
//!		// Check top transactions
//!		let top = txq.top_transactions();
//!		assert_eq!(top.len(), 2);
//!		assert_eq!(top[0], st1);
//!		assert_eq!(top[1], st2);
//!
//!		// And when transaction is removed (but nonce haven't changed)
//!		// it will move subsequent transactions to future
//!		txq.remove_invalid(&st1.hash(), &default_nonce);
//!		assert_eq!(txq.status().pending, 0);
//!		assert_eq!(txq.status().future, 1);
//!		assert_eq!(txq.top_transactions().len(), 0);
//!	}
//! ```
//!
//!	# Maintaing valid state
//!
//!	1. Whenever transaction is imported to queue (to queue) all other transactions from this sender are revalidated in current. It means that they are moved to future and back again (height recalculation & gap filling).
//!	2. Whenever invalid transaction is removed:
//!		- When it's removed from `future` - all `future` transactions heights are recalculated and then
//!		  we check if the transactions should go to `current` (comparing state nonce)
//!		- When it's removed from `current` - all transactions from this sender (`current` & `future`) are recalculated.
//!	3. `remove_all` is used to inform the queue about client (state) nonce changes.
//!      - It removes all transactions (either from `current` or `future`) with nonce < client nonce
//!      - It moves matching `future` transactions to `current`

use std::default::Default;
use std::cmp::{Ordering};
use std::collections::{HashMap, HashSet, BTreeSet};
use util::numbers::{Uint, U256};
use util::hash::{Address, H256};
use util::table::*;
use ethcore::transaction::*;
use ethcore::error::{Error, TransactionError};

#[derive(Clone, Debug)]
/// Light structure used to identify transaction and it's order
struct TransactionOrder {
	/// Primary ordering factory. Difference between transaction nonce and expected nonce in state
	/// (e.g. Tx(nonce:5), State(nonce:0) -> height: 5)
	/// High nonce_height = Low priority (processed later)
	nonce_height: U256,
	/// Gas Price of the transaction.
	/// Low gas price = Low priority (processed later)
	gas_price: U256,
	/// Hash to identify associated transaction
	hash: H256,
}


impl TransactionOrder {
	fn for_transaction(tx: &VerifiedTransaction, base_nonce: U256) -> Self {
		TransactionOrder {
			nonce_height: tx.nonce() - base_nonce,
			gas_price: tx.transaction.gas_price,
			hash: tx.hash(),
		}
	}

	fn update_height(mut self, nonce: U256, base_nonce: U256) -> Self {
		self.nonce_height = nonce - base_nonce;
		self
	}
}

impl Eq for TransactionOrder {}
impl PartialEq for TransactionOrder {
	fn eq(&self, other: &TransactionOrder) -> bool {
		self.cmp(other) == Ordering::Equal
	}
}
impl PartialOrd for TransactionOrder {
	fn partial_cmp(&self, other: &TransactionOrder) -> Option<Ordering> {
		Some(self.cmp(other))
	}
}
impl Ord for TransactionOrder {
	fn cmp(&self, b: &TransactionOrder) -> Ordering {
		// First check nonce_height
		if self.nonce_height != b.nonce_height {
			return self.nonce_height.cmp(&b.nonce_height);
		}

		// Then compare gas_prices
		let a_gas = self.gas_price;
		let b_gas = b.gas_price;
		if a_gas != b_gas {
			return b_gas.cmp(&a_gas);
		}

		// Compare hashes
		self.hash.cmp(&b.hash)
	}
}

/// Verified transaction (with sender)
struct VerifiedTransaction {
	transaction: SignedTransaction
}
impl VerifiedTransaction {
	fn new(transaction: SignedTransaction) -> Result<Self, Error> {
		try!(transaction.sender());
		Ok(VerifiedTransaction {
			transaction: transaction
		})
	}

	fn hash(&self) -> H256 {
		self.transaction.hash()
	}

	fn nonce(&self) -> U256 {
		self.transaction.nonce
	}

	fn sender(&self) -> Address {
		self.transaction.sender().unwrap()
	}
}

/// Holds transactions accessible by (address, nonce) and by priority
///
/// `TransactionSet` keeps number of entries below limit, but it doesn't
/// automatically happen during `insert/remove` operations.
/// You have to call `enforce_limit` to remove lowest priority transactions from set.
struct TransactionSet {
	by_priority: BTreeSet<TransactionOrder>,
	by_address: Table<Address, U256, TransactionOrder>,
	limit: usize,
}

impl TransactionSet {
	/// Inserts `TransactionOrder` to this set
	fn insert(&mut self, sender: Address, nonce: U256, order: TransactionOrder) -> Option<TransactionOrder> {
		self.by_priority.insert(order.clone());
		let r = self.by_address.insert(sender, nonce, order);
		// If transaction was replaced remove it from priority queue
		if let Some(ref order) = r {
			self.by_priority.remove(order);
		}
		r
	}

	/// Remove low priority transactions if there is more then specified by given `limit`.
	///
	/// It drops transactions from this set but also removes associated `VerifiedTransaction`.
	/// Returns hashes of transactions removed because of limit.
	fn enforce_limit(&mut self, by_hash: &mut HashMap<H256, VerifiedTransaction>) -> Option<HashSet<H256>> {
		let len = self.by_priority.len();
		if len <= self.limit {
			return None;
		}

		let to_drop : Vec<(Address, U256)> = {
			self.by_priority
				.iter()
				.skip(self.limit)
				.map(|order| by_hash.get(&order.hash)
					.expect("All transactions in `self.by_priority` and `self.by_address` are kept in sync with `by_hash`."))
				.map(|tx| (tx.sender(), tx.nonce()))
				.collect()
		};

		Some(to_drop
			.into_iter()
			.map(|(sender, nonce)| {
				let order = self.drop(&sender, &nonce)
					.expect("Transaction has just been found in `by_priority`; so it is in `by_address` also.");

				by_hash.remove(&order.hash)
					.expect("Hash found in `by_priorty` matches the one dropped; so it is included in `by_hash`");
				order.hash
			})
			.collect::<HashSet<H256>>())
	}

	/// Drop transaction from this set (remove from `by_priority` and `by_address`)
	fn drop(&mut self, sender: &Address, nonce: &U256) -> Option<TransactionOrder> {
		if let Some(tx_order) = self.by_address.remove(sender, nonce) {
			self.by_priority.remove(&tx_order);
			return Some(tx_order);
		}
		None
	}

	/// Drop all transactions.
	fn clear(&mut self) {
		self.by_priority.clear();
		self.by_address.clear();
	}

	/// Sets new limit for number of transactions in this `TransactionSet`.
	/// Note the limit is not applied (no transactions are removed) by calling this method.
	fn set_limit(&mut self, limit: usize) {
		self.limit = limit;
	}
}

#[derive(Debug)]
/// Current status of the queue
pub struct TransactionQueueStatus {
	/// Number of pending transactions (ready to go to block)
	pub pending: usize,
	/// Number of future transactions (waiting for transactions with lower nonces first)
	pub future: usize,
}

#[derive(Debug, PartialEq)]
/// Represents the result of importing transaction.
pub enum TransactionImportResult {
	/// Transaction was imported to current queue.
	Current,
	/// Transaction was imported to future queue.
	Future
}

/// Details of account
pub struct AccountDetails {
	/// Most recent account nonce
	pub nonce: U256,
	/// Current account balance
	pub balance: U256,
}


/// Transactions with `gas > (gas_limit + gas_limit * Factor(in percents))` are not imported to the queue.
const GAS_LIMIT_HYSTERESIS: usize = 10; // %

/// `TransactionQueue` implementation
pub struct TransactionQueue {
	/// Gas Price threshold for transactions that can be imported to this queue (defaults to 0)
	minimal_gas_price: U256,
	/// Current gas limit (block gas limit * factor). Transactions above the limit will not be accepted (default to !0)
	gas_limit: U256,
	/// Priority queue for transactions that can go to block
	current: TransactionSet,
	/// Priority queue for transactions that has been received but are not yet valid to go to block
	future: TransactionSet,
	/// All transactions managed by queue indexed by hash
	by_hash: HashMap<H256, VerifiedTransaction>,
	/// Last nonce of transaction in current (to quickly check next expected transaction)
	last_nonces: HashMap<Address, U256>,
}

impl Default for TransactionQueue {
	fn default() -> Self {
		TransactionQueue::new()
	}
}

impl TransactionQueue {
	/// Creates new instance of this Queue
	pub fn new() -> Self {
		Self::with_limit(1024)
	}

	/// Create new instance of this Queue with specified limits
	pub fn with_limit(limit: usize) -> Self {
		let current = TransactionSet {
			by_priority: BTreeSet::new(),
			by_address: Table::new(),
			limit: limit,
		};

		let future = TransactionSet {
			by_priority: BTreeSet::new(),
			by_address: Table::new(),
			limit: limit,
		};

		TransactionQueue {
			minimal_gas_price: U256::zero(),
			gas_limit: !U256::zero(),
			current: current,
			future: future,
			by_hash: HashMap::new(),
			last_nonces: HashMap::new(),
		}
	}

	/// Set the new limit for `current` and `future` queue.
	pub fn set_limit(&mut self, limit: usize) {
		self.current.set_limit(limit);
		self.future.set_limit(limit);
		// And ensure the limits
		self.current.enforce_limit(&mut self.by_hash);
		self.future.enforce_limit(&mut self.by_hash);
	}

	/// Returns current limit of transactions in the queue.
	pub fn limit(&self) -> usize {
		self.current.limit
	}

	/// Get the minimal gas price.
	pub fn minimal_gas_price(&self) -> &U256 {
		&self.minimal_gas_price
	}

	/// Sets new gas price threshold for incoming transactions.
	/// Any transaction already imported to the queue is not affected.
	pub fn set_minimal_gas_price(&mut self, min_gas_price: U256) {
		self.minimal_gas_price = min_gas_price;
	}

	/// Sets new gas limit. Transactions with gas slightly (`GAS_LIMIT_HYSTERESIS`) above the limit won't be imported.
	/// Any transaction already imported to the queue is not affected.
	pub fn set_gas_limit(&mut self, gas_limit: U256) {
		let extra = gas_limit / U256::from(GAS_LIMIT_HYSTERESIS);

		self.gas_limit = match gas_limit.overflowing_add(extra) {
			(_, true) => !U256::zero(),
			(val, false) => val,
		};
	}

	/// Returns current status for this queue
	pub fn status(&self) -> TransactionQueueStatus {
		TransactionQueueStatus {
			pending: self.current.by_priority.len(),
			future: self.future.by_priority.len(),
		}
	}

	/// Adds all signed transactions to queue to be verified and imported
	pub fn add_all<T>(&mut self, txs: Vec<SignedTransaction>, fetch_account: T) -> Vec<Result<TransactionImportResult, Error>>
		where T: Fn(&Address) -> AccountDetails {

		txs.into_iter()
			.map(|tx| self.add(tx, &fetch_account))
			.collect()
	}

	/// Add signed transaction to queue to be verified and imported
	pub fn add<T>(&mut self, tx: SignedTransaction, fetch_account: &T) -> Result<TransactionImportResult, Error>
		where T: Fn(&Address) -> AccountDetails {

		trace!(target: "miner", "Importing: {:?}", tx.hash());

		if tx.gas_price < self.minimal_gas_price {
			trace!(target: "miner",
				"Dropping transaction below minimal gas price threshold: {:?} (gp: {} < {})",
				tx.hash(), tx.gas_price, self.minimal_gas_price
			);

			return Err(Error::Transaction(TransactionError::InsufficientGasPrice {
				minimal: self.minimal_gas_price,
				got: tx.gas_price,
			}));
		}

		if tx.gas > self.gas_limit {
			trace!(target: "miner",
				"Dropping transaction above gas limit: {:?} ({} > {})",
				tx.hash(), tx.gas, self.gas_limit
			);

			return Err(Error::Transaction(TransactionError::GasLimitExceeded {
				limit: self.gas_limit,
				got: tx.gas,
			}));
		}

		let vtx = try!(VerifiedTransaction::new(tx));
		let client_account = fetch_account(&vtx.sender());

		let cost = vtx.transaction.value + vtx.transaction.gas_price * vtx.transaction.gas;
		if client_account.balance < cost {
			trace!(target: "miner", "Dropping transaction without sufficient balance: {:?} ({} < {})",
				vtx.hash(), client_account.balance, cost);
			return Err(Error::Transaction(TransactionError::InsufficientBalance {
				cost: cost,
				balance: client_account.balance
			}));
		}

		self.import_tx(vtx, client_account.nonce).map_err(Error::Transaction)
	}

	/// Removes all transactions from particular sender up to (excluding) given client (state) nonce.
	/// Client (State) Nonce = next valid nonce for this sender.
	pub fn remove_all(&mut self, sender: Address, client_nonce: U256) {
		// We will either move transaction to future or remove it completely
		// so there will be no transactions from this sender in current
		self.last_nonces.remove(&sender);
		// First update height of transactions in future to avoid collisions
		self.update_future(&sender, client_nonce);
		// This should move all current transactions to future and remove old transactions
		self.move_all_to_future(&sender, client_nonce);
		// And now lets check if there is some batch of transactions in future
		// that should be placed in current. It should also update last_nonces.
		self.move_matching_future_to_current(sender, client_nonce, client_nonce);
	}

	/// Removes invalid transaction identified by hash from queue.
	/// Assumption is that this transaction nonce is not related to client nonce,
	/// so transactions left in queue are processed according to client nonce.
	///
	/// If gap is introduced marks subsequent transactions as future
	pub fn remove_invalid<T>(&mut self, transaction_hash: &H256, fetch_account: &T)
		where T: Fn(&Address) -> AccountDetails {
		let transaction = self.by_hash.remove(transaction_hash);
		if transaction.is_none() {
			// We don't know this transaction
			return;
		}

		let transaction = transaction.unwrap();
		let sender = transaction.sender();
		let nonce = transaction.nonce();
		let current_nonce = fetch_account(&sender).nonce;

		// Remove from future
		let order = self.future.drop(&sender, &nonce);
		if order.is_some() {
			self.update_future(&sender, current_nonce);
			// And now lets check if there is some chain of transactions in future
			// that should be placed in current
			self.move_matching_future_to_current(sender, current_nonce, current_nonce);
			return;
		}

		// Remove from current
		let order = self.current.drop(&sender, &nonce);
		if order.is_some() {
			// We will either move transaction to future or remove it completely
			// so there will be no transactions from this sender in current
			self.last_nonces.remove(&sender);
			// First update height of transactions in future to avoid collisions
			self.update_future(&sender, current_nonce);
			// This should move all current transactions to future and remove old transactions
			self.move_all_to_future(&sender, current_nonce);
			// And now lets check if there is some chain of transactions in future
			// that should be placed in current. It should also update last_nonces.
			self.move_matching_future_to_current(sender, current_nonce, current_nonce);
			return;
		}
	}

	/// Update height of all transactions in future transactions set.
	fn update_future(&mut self, sender: &Address, current_nonce: U256) {
		// We need to drain all transactions for current sender from future and reinsert them with updated height
		let all_nonces_from_sender = match self.future.by_address.row(&sender) {
			Some(row_map) => row_map.keys().cloned().collect::<Vec<U256>>(),
			None => vec![],
		};
		for k in all_nonces_from_sender {
			let order = self.future.drop(&sender, &k).unwrap();
			if k >= current_nonce {
				self.future.insert(*sender, k, order.update_height(k, current_nonce));
			} else {
				trace!(target: "miner", "Removing old transaction: {:?} (nonce: {} < {})", order.hash, k, current_nonce);
				// Remove the transaction completely
				self.by_hash.remove(&order.hash);
			}
		}
	}

	/// Drop all transactions from given sender from `current`.
	/// Either moves them to `future` or removes them from queue completely.
	fn move_all_to_future(&mut self, sender: &Address, current_nonce: U256) {
		let all_nonces_from_sender = match self.current.by_address.row(&sender) {
			Some(row_map) => row_map.keys().cloned().collect::<Vec<U256>>(),
			None => vec![],
		};

		for k in all_nonces_from_sender {
			// Goes to future or is removed
			let order = self.current.drop(&sender, &k).unwrap();
			if k >= current_nonce {
				self.future.insert(*sender, k, order.update_height(k, current_nonce));
			} else {
				trace!(target: "miner", "Removing old transaction: {:?} (nonce: {} < {})", order.hash, k, current_nonce);
				self.by_hash.remove(&order.hash);
			}
		}
		self.future.enforce_limit(&mut self.by_hash);
	}

	/// Returns top transactions from the queue ordered by priority.
	pub fn top_transactions(&self) -> Vec<SignedTransaction> {
		self.current.by_priority
			.iter()
			.map(|t| self.by_hash.get(&t.hash).expect("All transactions in `current` and `future` are always included in `by_hash`"))
			.map(|t| t.transaction.clone())
			.collect()
	}

	/// Returns hashes of all transactions from current, ordered by priority.
	pub fn pending_hashes(&self) -> Vec<H256> {
		self.current.by_priority
			.iter()
			.map(|t| t.hash)
			.collect()
	}

	/// Finds transaction in the queue by hash (if any)
	pub fn find(&self, hash: &H256) -> Option<SignedTransaction> {
		match self.by_hash.get(hash) { Some(transaction_ref) => Some(transaction_ref.transaction.clone()), None => None }
	}

	/// Removes all elements (in any state) from the queue
	pub fn clear(&mut self) {
		self.current.clear();
		self.future.clear();
		self.by_hash.clear();
		self.last_nonces.clear();
	}

	/// Returns highest transaction nonce for given address.
	pub fn last_nonce(&self, address: &Address) -> Option<U256> {
		self.last_nonces.get(address).cloned()
	}

	/// Checks if there are any transactions in `future` that should actually be promoted to `current`
	/// (because nonce matches).
	fn move_matching_future_to_current(&mut self, address: Address, mut current_nonce: U256, first_nonce: U256) {
		{
			let by_nonce = self.future.by_address.row_mut(&address);
			if let None = by_nonce {
				return;
			}
			let mut by_nonce = by_nonce.unwrap();
			while let Some(order) = by_nonce.remove(&current_nonce) {
				// remove also from priority and hash
				self.future.by_priority.remove(&order);
				// Put to current
				let order = order.update_height(current_nonce, first_nonce);
				self.current.insert(address, current_nonce, order);
				current_nonce = current_nonce + U256::one();
			}
		}
		self.future.by_address.clear_if_empty(&address);
		// Update last inserted nonce
		self.last_nonces.insert(address, current_nonce - U256::one());
	}

	/// Adds VerifiedTransaction to this queue.
	///
	/// Determines if it should be placed in current or future. When transaction is
	/// imported to `current` also checks if there are any `future` transactions that should be promoted because of
	/// this.
	///
	/// It ignores transactions that has already been imported (same `hash`) and replaces the transaction
	/// iff `(address, nonce)` is the same but `gas_price` is higher.
	///
	/// Returns `true` when transaction was imported successfuly
	fn import_tx(&mut self, tx: VerifiedTransaction, state_nonce: U256) -> Result<TransactionImportResult, TransactionError> {

		if self.by_hash.get(&tx.hash()).is_some() {
			// Transaction is already imported.
			trace!(target: "miner", "Dropping already imported transaction: {:?}", tx.hash());
			return Err(TransactionError::AlreadyImported);
		}


		let address = tx.sender();
		let nonce = tx.nonce();
		let hash = tx.hash();

		let next_nonce = self.last_nonces
			.get(&address)
			.cloned()
			.map_or(state_nonce, |n| n + U256::one());

		// Check height
		if nonce > next_nonce {
			// We have a gap - put to future
			try!(check_too_cheap(Self::replace_transaction(tx, next_nonce, &mut self.future, &mut self.by_hash)));
			try!(check_if_removed(&hash, self.future.enforce_limit(&mut self.by_hash)));
			return Ok(TransactionImportResult::Future);
		} else if nonce < state_nonce {
			// Droping transaction
			trace!(target: "miner", "Dropping old transaction: {:?} (nonce: {} < {})", tx.hash(), nonce, next_nonce);
			return Err(TransactionError::Old);
		}

		try!(check_too_cheap(Self::replace_transaction(tx, state_nonce, &mut self.current, &mut self.by_hash)));
		// Keep track of highest nonce stored in current
		self.last_nonces.insert(address, nonce);
		// Update nonces of transactions in future
		self.update_future(&address, state_nonce);
		// Maybe there are some more items waiting in future?
		self.move_matching_future_to_current(address, nonce + U256::one(), state_nonce);
		// There might be exactly the same transaction waiting in future
		// same (sender, nonce), but above function would not move it.
		if let Some(order) = self.future.drop(&address, &nonce) {
			// Let's insert that transaction to current (if it has higher gas_price)
			let future_tx = self.by_hash.remove(&order.hash).unwrap();
			try!(check_too_cheap(Self::replace_transaction(future_tx, state_nonce, &mut self.current, &mut self.by_hash)));
		}
		// Also enforce the limit
		try!(check_if_removed(&hash, self.current.enforce_limit(&mut self.by_hash)));

		trace!(target: "miner", "status: {:?}", self.status());
		Ok(TransactionImportResult::Current)
	}

	/// Replaces transaction in given set (could be `future` or `current`).
	///
	/// If there is already transaction with same `(sender, nonce)` it will be replaced iff `gas_price` is higher.
	/// One of the transactions is dropped from set and also removed from queue entirely (from `by_hash`).
	///
	/// Returns `true` if transaction actually got to the queue (`false` if there was already a transaction with higher
	/// gas_price)
	fn replace_transaction(tx: VerifiedTransaction, base_nonce: U256, set: &mut TransactionSet, by_hash: &mut HashMap<H256, VerifiedTransaction>) -> bool {
		let order = TransactionOrder::for_transaction(&tx, base_nonce);
		let hash = tx.hash();
		let address = tx.sender();
		let nonce = tx.nonce();

		by_hash.insert(hash, tx);

		if let Some(old) = set.insert(address, nonce, order.clone()) {
			// There was already transaction in queue. Let's check which one should stay
			let old_fee = old.gas_price;
			let new_fee = order.gas_price;
			if old_fee.cmp(&new_fee) == Ordering::Greater {
				// Put back old transaction since it has greater priority (higher gas_price)
				set.insert(address, nonce, old);
				// and remove new one
				by_hash.remove(&hash);
				false
			} else {
				// Make sure we remove old transaction entirely
				by_hash.remove(&old.hash);
				true
			}
		} else {
			true
		}
	}
}

fn check_too_cheap(is_in: bool) -> Result<(), TransactionError> {
	if !is_in {
		Err(TransactionError::TooCheapToReplace)
	} else {
		Ok(())
	}
}

fn check_if_removed(hash: &H256, dropped: Option<HashSet<H256>>) -> Result<(), TransactionError> {
	match dropped {
		Some(ref dropped) if dropped.contains(hash) => {
			Err(TransactionError::LimitReached)
		},
		_ => Ok(())
	}
}


#[cfg(test)]
mod test {
	extern crate rustc_serialize;
	use util::table::*;
	use util::*;
	use ethcore::transaction::*;
	use ethcore::error::{Error, TransactionError};
	use super::*;
	use super::{TransactionSet, TransactionOrder, VerifiedTransaction};

	fn unwrap_tx_err(err: Result<TransactionImportResult, Error>) -> TransactionError {
		match err.unwrap_err() {
			Error::Transaction(e) => e,
			_ => panic!("Expected transaction error!"),
		}
	}

	fn new_unsigned_tx(nonce: U256) -> Transaction {
		Transaction {
			action: Action::Create,
			value: U256::from(100),
			data: "3331600055".from_hex().unwrap(),
			gas: U256::from(100_000),
			gas_price: U256::one(),
			nonce: nonce
		}
	}

	fn new_tx() -> SignedTransaction {
		let keypair = KeyPair::create().unwrap();
		new_unsigned_tx(U256::from(123)).sign(&keypair.secret())
	}


	fn default_nonce_val() -> U256 {
		U256::from(123)
	}

	fn default_nonce(_address: &Address) -> AccountDetails {
		AccountDetails {
			nonce: default_nonce_val(),
			balance: !U256::zero()
		}
	}

	/// Returns two transactions with identical (sender, nonce) but different hashes
	fn new_similar_txs() -> (SignedTransaction, SignedTransaction) {
		let keypair = KeyPair::create().unwrap();
		let secret = &keypair.secret();
		let nonce = U256::from(123);
		let tx = new_unsigned_tx(nonce);
		let mut tx2 = new_unsigned_tx(nonce);
		tx2.gas_price = U256::from(2);

		(tx.sign(secret), tx2.sign(secret))
	}

	fn new_txs(second_nonce: U256) -> (SignedTransaction, SignedTransaction) {
		new_txs_with_gas_price_diff(second_nonce, U256::zero())
	}

	fn new_txs_with_gas_price_diff(second_nonce: U256, gas_price: U256) -> (SignedTransaction, SignedTransaction) {
		let keypair = KeyPair::create().unwrap();
		let secret = &keypair.secret();
		let nonce = U256::from(123);
		let tx = new_unsigned_tx(nonce);
		let mut tx2 = new_unsigned_tx(nonce + second_nonce);
		tx2.gas_price = tx2.gas_price + gas_price;

		(tx.sign(secret), tx2.sign(secret))
	}

	#[test]
	fn should_create_transaction_set() {
		// given
		let mut set = TransactionSet {
			by_priority: BTreeSet::new(),
			by_address: Table::new(),
			limit: 1
		};
		let (tx1, tx2) = new_txs(U256::from(1));
		let tx1 = VerifiedTransaction::new(tx1).unwrap();
		let tx2 = VerifiedTransaction::new(tx2).unwrap();
		let mut by_hash = {
			let mut x = HashMap::new();
			let tx1 = VerifiedTransaction::new(tx1.transaction.clone()).unwrap();
			let tx2 = VerifiedTransaction::new(tx2.transaction.clone()).unwrap();
			x.insert(tx1.hash(), tx1);
			x.insert(tx2.hash(), tx2);
			x
		};
		// Insert both transactions
		let order1 = TransactionOrder::for_transaction(&tx1, U256::zero());
		set.insert(tx1.sender(), tx1.nonce(), order1.clone());
		let order2 = TransactionOrder::for_transaction(&tx2, U256::zero());
		set.insert(tx2.sender(), tx2.nonce(), order2.clone());
		assert_eq!(set.by_priority.len(), 2);
		assert_eq!(set.by_address.len(), 2);

		// when
		set.enforce_limit(&mut by_hash);

		// then
		assert_eq!(by_hash.len(), 1);
		assert_eq!(set.by_priority.len(), 1);
		assert_eq!(set.by_address.len(), 1);
		assert_eq!(set.by_priority.iter().next().unwrap().clone(), order1);
		set.clear();
		assert_eq!(set.by_priority.len(), 0);
		assert_eq!(set.by_address.len(), 0);
	}

	#[test]
	fn should_replace_transaction_in_set() {
		let mut set = TransactionSet {
			by_priority: BTreeSet::new(),
			by_address: Table::new(),
			limit: 1
		};
		// Create two transactions with same nonce
		// (same hash)
		let (tx1, tx2) = new_txs(U256::from(0));
		let tx1 = VerifiedTransaction::new(tx1).unwrap();
		let tx2 = VerifiedTransaction::new(tx2).unwrap();
		let by_hash = {
			let mut x = HashMap::new();
			let tx1 = VerifiedTransaction::new(tx1.transaction.clone()).unwrap();
			let tx2 = VerifiedTransaction::new(tx2.transaction.clone()).unwrap();
			x.insert(tx1.hash(), tx1);
			x.insert(tx2.hash(), tx2);
			x
		};
		// Insert both transactions
		let order1 = TransactionOrder::for_transaction(&tx1, U256::zero());
		set.insert(tx1.sender(), tx1.nonce(), order1.clone());
		assert_eq!(set.by_priority.len(), 1);
		assert_eq!(set.by_address.len(), 1);
		// Two different orders (imagine nonce changed in the meantime)
		let order2 = TransactionOrder::for_transaction(&tx2, U256::one());
		set.insert(tx2.sender(), tx2.nonce(), order2.clone());
		assert_eq!(set.by_priority.len(), 1);
		assert_eq!(set.by_address.len(), 1);

		// then
		assert_eq!(by_hash.len(), 1);
		assert_eq!(set.by_priority.len(), 1);
		assert_eq!(set.by_address.len(), 1);
		assert_eq!(set.by_priority.iter().next().unwrap().clone(), order2);
	}

	#[test]
	fn should_handle_same_transaction_imported_twice_with_different_state_nonces() {
		// given
		let mut txq = TransactionQueue::new();
		let (tx, tx2) = new_similar_txs();
		let prev_nonce = |a: &Address| AccountDetails{ nonce: default_nonce(a).nonce - U256::one(), balance:
			!U256::zero() };

		// First insert one transaction to future
		let res = txq.add(tx, &prev_nonce);
		assert_eq!(res.unwrap(), TransactionImportResult::Future);
		assert_eq!(txq.status().future, 1);

		// now import second transaction to current
		let res = txq.add(tx2.clone(), &default_nonce);

		// and then there should be only one transaction in current (the one with higher gas_price)
		assert_eq!(unwrap_tx_err(res), TransactionError::TooCheapToReplace);
		assert_eq!(txq.status().pending, 1);
		assert_eq!(txq.status().future, 0);
		assert_eq!(txq.current.by_priority.len(), 1);
		assert_eq!(txq.current.by_address.len(), 1);
		assert_eq!(txq.top_transactions()[0], tx2);
	}


	#[test]
	fn should_import_tx() {
		// given
		let mut txq = TransactionQueue::new();
		let tx = new_tx();

		// when
		let res = txq.add(tx, &default_nonce);

		// then
		assert_eq!(res.unwrap(), TransactionImportResult::Current);
		let stats = txq.status();
		assert_eq!(stats.pending, 1);
	}

	#[test]
	fn gas_limit_should_never_overflow() {
		// given
		let mut txq = TransactionQueue::new();
		txq.set_gas_limit(U256::zero());
		assert_eq!(txq.gas_limit, U256::zero());

		// when
		txq.set_gas_limit(!U256::zero());

		// then
		assert_eq!(txq.gas_limit, !U256::zero());
	}

	#[test]
	fn should_not_import_transaction_above_gas_limit() {
		// given
		let mut txq = TransactionQueue::new();
		let tx = new_tx();
		let gas = tx.gas;
		let limit = gas / U256::from(2);
		txq.set_gas_limit(limit);

		// when
		let res = txq.add(tx, &default_nonce);

		// then
		assert_eq!(unwrap_tx_err(res), TransactionError::GasLimitExceeded {
			limit: U256::from(55_000), // Should be 110% of set_gas_limit
			got: gas,
		});
		let stats = txq.status();
		assert_eq!(stats.pending, 0);
		assert_eq!(stats.future, 0);
	}


	#[test]
	fn should_drop_transactions_from_senders_without_balance() {
		// given
		let mut txq = TransactionQueue::new();
		let tx = new_tx();
		let account = |a: &Address| AccountDetails {
			nonce: default_nonce(a).nonce,
			balance: U256::one()
		};

		// when
		let res = txq.add(tx, &account);

		// then
		assert_eq!(unwrap_tx_err(res), TransactionError::InsufficientBalance {
			balance: U256::from(1),
			cost: U256::from(100_100),
		});
		let stats = txq.status();
		assert_eq!(stats.pending, 0);
		assert_eq!(stats.future, 0);
	}

	#[test]
	fn should_not_import_transaction_below_min_gas_price_threshold() {
		// given
		let mut txq = TransactionQueue::new();
		let tx = new_tx();
		txq.set_minimal_gas_price(tx.gas_price + U256::one());

		// when
		let res = txq.add(tx, &default_nonce);

		// then
		assert_eq!(unwrap_tx_err(res), TransactionError::InsufficientGasPrice {
			minimal: U256::from(2),
			got: U256::from(1),
		});
		let stats = txq.status();
		assert_eq!(stats.pending, 0);
		assert_eq!(stats.future, 0);
	}

	#[test]
	fn should_reject_incorectly_signed_transaction() {
		// given
		let mut txq = TransactionQueue::new();
		let tx = new_unsigned_tx(U256::from(123));
		let stx = {
			let mut s = RlpStream::new_list(9);
			s.append(&tx.nonce);
			s.append(&tx.gas_price);
			s.append(&tx.gas);
			s.append_empty_data(); // action=create
			s.append(&tx.value);
			s.append(&tx.data);
			s.append(&0u64); // v
			s.append(&U256::zero()); // r
			s.append(&U256::zero()); // s
			decode(s.as_raw())
		};
		// when
		let res = txq.add(stx, &default_nonce);

		// then
		assert!(res.is_err());
	}

	#[test]
	fn should_import_txs_from_same_sender() {
		// given
		let mut txq = TransactionQueue::new();

		let (tx, tx2) = new_txs(U256::from(1));

		// when
		txq.add(tx.clone(), &default_nonce).unwrap();
		txq.add(tx2.clone(), &default_nonce).unwrap();

		// then
		let top = txq.top_transactions();
		assert_eq!(top[0], tx);
		assert_eq!(top[1], tx2);
		assert_eq!(top.len(), 2);
	}

	#[test]
	fn should_return_pending_hashes() {
			// given
		let mut txq = TransactionQueue::new();

		let (tx, tx2) = new_txs(U256::from(1));

		// when
		txq.add(tx.clone(), &default_nonce).unwrap();
		txq.add(tx2.clone(), &default_nonce).unwrap();

		// then
		let top = txq.pending_hashes();
		assert_eq!(top[0], tx.hash());
		assert_eq!(top[1], tx2.hash());
		assert_eq!(top.len(), 2);
	}

	#[test]
	fn should_put_transaction_to_futures_if_gap_detected() {
		// given
		let mut txq = TransactionQueue::new();

		let (tx, tx2) = new_txs(U256::from(2));

		// when
		let res1 = txq.add(tx.clone(), &default_nonce).unwrap();
		let res2 = txq.add(tx2.clone(), &default_nonce).unwrap();

		// then
		assert_eq!(res1, TransactionImportResult::Current);
		assert_eq!(res2, TransactionImportResult::Future);
		let stats = txq.status();
		assert_eq!(stats.pending, 1);
		assert_eq!(stats.future, 1);
		let top = txq.top_transactions();
		assert_eq!(top.len(), 1);
		assert_eq!(top[0], tx);
	}

	#[test]
	fn should_correctly_update_futures_when_removing() {
		// given
		let prev_nonce = |a: &Address| AccountDetails{ nonce: default_nonce(a).nonce - U256::one(), balance:
			!U256::zero() };
		let next2_nonce = default_nonce_val() + U256::from(3);

		let mut txq = TransactionQueue::new();

		let (tx, tx2) = new_txs(U256::from(1));
		txq.add(tx.clone(), &prev_nonce).unwrap();
		txq.add(tx2.clone(), &prev_nonce).unwrap();
		assert_eq!(txq.status().future, 2);

		// when
		txq.remove_all(tx.sender().unwrap(), next2_nonce);
		// should remove both transactions since they are not valid

		// then
		assert_eq!(txq.status().pending, 0);
		assert_eq!(txq.status().future, 0);
	}

	#[test]
	fn should_move_transactions_if_gap_filled() {
		// given
		let mut txq = TransactionQueue::new();
		let kp = KeyPair::create().unwrap();
		let secret = kp.secret();
		let tx = new_unsigned_tx(U256::from(123)).sign(&secret);
		let tx1 = new_unsigned_tx(U256::from(124)).sign(&secret);
		let tx2 = new_unsigned_tx(U256::from(125)).sign(&secret);

		txq.add(tx, &default_nonce).unwrap();
		assert_eq!(txq.status().pending, 1);
		txq.add(tx2, &default_nonce).unwrap();
		assert_eq!(txq.status().future, 1);

		// when
		txq.add(tx1, &default_nonce).unwrap();

		// then
		let stats = txq.status();
		assert_eq!(stats.pending, 3);
		assert_eq!(stats.future, 0);
	}

	#[test]
	fn should_remove_transaction() {
		// given
		let mut txq2 = TransactionQueue::new();
		let (tx, tx2) = new_txs(U256::from(3));
		txq2.add(tx.clone(), &default_nonce).unwrap();
		txq2.add(tx2.clone(), &default_nonce).unwrap();
		assert_eq!(txq2.status().pending, 1);
		assert_eq!(txq2.status().future, 1);

		// when
		txq2.remove_all(tx.sender().unwrap(), tx.nonce + U256::one());
		txq2.remove_all(tx2.sender().unwrap(), tx2.nonce + U256::one());


		// then
		let stats = txq2.status();
		assert_eq!(stats.pending, 0);
		assert_eq!(stats.future, 0);
	}

	#[test]
	fn should_move_transactions_to_future_if_gap_introduced() {
		// given
		let mut txq = TransactionQueue::new();
		let (tx, tx2) = new_txs(U256::from(1));
		let tx3 = new_tx();
		txq.add(tx2.clone(), &default_nonce).unwrap();
		assert_eq!(txq.status().future, 1);
		txq.add(tx3.clone(), &default_nonce).unwrap();
		txq.add(tx.clone(), &default_nonce).unwrap();
		assert_eq!(txq.status().pending, 3);

		// when
		txq.remove_invalid(&tx.hash(), &default_nonce);

		// then
		let stats = txq.status();
		assert_eq!(stats.future, 1);
		assert_eq!(stats.pending, 1);
	}

	#[test]
	fn should_clear_queue() {
		// given
		let mut txq = TransactionQueue::new();
		let (tx, tx2) = new_txs(U256::one());

		// add
		txq.add(tx2.clone(), &default_nonce).unwrap();
		txq.add(tx.clone(), &default_nonce).unwrap();
		let stats = txq.status();
		assert_eq!(stats.pending, 2);

		// when
		txq.clear();

		// then
		let stats = txq.status();
		assert_eq!(stats.pending, 0);
	}

	#[test]
	fn should_drop_old_transactions_when_hitting_the_limit() {
		// given
		let mut txq = TransactionQueue::with_limit(1);
		let (tx, tx2) = new_txs(U256::one());
		txq.add(tx.clone(), &default_nonce).unwrap();
		assert_eq!(txq.status().pending, 1);

		// when
		let res = txq.add(tx2.clone(), &default_nonce);

		// then
		let t = txq.top_transactions();
		assert_eq!(unwrap_tx_err(res), TransactionError::LimitReached);
		assert_eq!(txq.status().pending, 1);
		assert_eq!(t.len(), 1);
		assert_eq!(t[0], tx);
	}

	#[test]
	fn should_limit_future_transactions() {
<<<<<<< HEAD
		let mut txq = TransactionQueue::with_limit(1);
		txq.current.set_limit(10);
		let (tx1, tx2) = new_txs(U256::from(4));
		let (tx3, tx4) = new_txs(U256::from(4));
=======
		let mut txq = TransactionQueue::with_limits(10, 1);
		let (tx1, tx2) = new_txs_with_gas_price_diff(U256::from(4), U256::from(1));
		let (tx3, tx4) = new_txs_with_gas_price_diff(U256::from(4), U256::from(2));
>>>>>>> caf4d179
		txq.add(tx1.clone(), &default_nonce).unwrap();
		txq.add(tx3.clone(), &default_nonce).unwrap();
		assert_eq!(txq.status().pending, 2);

		// when
		txq.add(tx2.clone(), &default_nonce).unwrap();
		assert_eq!(txq.status().future, 1);
		txq.add(tx4.clone(), &default_nonce).unwrap();

		// then
		assert_eq!(txq.status().future, 1);
	}

	#[test]
	fn should_drop_transactions_with_old_nonces() {
		let mut txq = TransactionQueue::new();
		let tx = new_tx();
		let last_nonce = tx.nonce + U256::one();
		let fetch_last_nonce = |_a: &Address| AccountDetails{ nonce: last_nonce, balance: !U256::zero() };

		// when
		let res = txq.add(tx, &fetch_last_nonce);

		// then
		assert_eq!(unwrap_tx_err(res), TransactionError::Old);
		let stats = txq.status();
		assert_eq!(stats.pending, 0);
		assert_eq!(stats.future, 0);
	}

	#[test]
	fn should_not_insert_same_transaction_twice() {
		// given
		let nonce = |a: &Address| AccountDetails { nonce: default_nonce(a).nonce + U256::one(),
			balance: !U256::zero() };
		let mut txq = TransactionQueue::new();
		let (_tx1, tx2) = new_txs(U256::from(1));
		txq.add(tx2.clone(), &default_nonce).unwrap();
		assert_eq!(txq.status().future, 1);
		assert_eq!(txq.status().pending, 0);

		// when
		let res = txq.add(tx2.clone(), &nonce);

		// then
		assert_eq!(unwrap_tx_err(res), TransactionError::AlreadyImported);
		let stats = txq.status();
		assert_eq!(stats.future, 1);
		assert_eq!(stats.pending, 0);
	}

	#[test]
	fn should_accept_same_transaction_twice_if_removed() {
		// given
		let mut txq = TransactionQueue::new();
		let (tx1, tx2) = new_txs(U256::from(1));
		txq.add(tx1.clone(), &default_nonce).unwrap();
		txq.add(tx2.clone(), &default_nonce).unwrap();
		assert_eq!(txq.status().pending, 2);

		// when
		txq.remove_invalid(&tx1.hash(), &default_nonce);
		assert_eq!(txq.status().pending, 0);
		assert_eq!(txq.status().future, 1);
		txq.add(tx1.clone(), &default_nonce).unwrap();

		// then
		let stats = txq.status();
		assert_eq!(stats.future, 0);
		assert_eq!(stats.pending, 2);
	}

	#[test]
	fn should_not_move_to_future_if_state_nonce_is_higher() {
		// given
		let mut txq = TransactionQueue::new();
		let (tx, tx2) = new_txs(U256::from(1));
		let tx3 = new_tx();
		txq.add(tx2.clone(), &default_nonce).unwrap();
		assert_eq!(txq.status().future, 1);
		txq.add(tx3.clone(), &default_nonce).unwrap();
		txq.add(tx.clone(), &default_nonce).unwrap();
		assert_eq!(txq.status().pending, 3);

		// when
		let sender = tx.sender().unwrap();
		txq.remove_all(sender, default_nonce_val() + U256::one());

		// then
		let stats = txq.status();
		assert_eq!(stats.future, 0);
		assert_eq!(stats.pending, 2);
	}

	#[test]
	fn should_replace_same_transaction_when_has_higher_fee() {
		init_log();
		// given
		let mut txq = TransactionQueue::new();
		let keypair = KeyPair::create().unwrap();
		let tx = new_unsigned_tx(U256::from(123)).sign(&keypair.secret());
		let tx2 = {
			let mut tx2 = tx.deref().clone();
			tx2.gas_price = U256::from(200);
			tx2.sign(&keypair.secret())
		};

		// when
		txq.add(tx, &default_nonce).unwrap();
		txq.add(tx2, &default_nonce).unwrap();

		// then
		let stats = txq.status();
		assert_eq!(stats.pending, 1);
		assert_eq!(stats.future, 0);
		assert_eq!(txq.top_transactions()[0].gas_price, U256::from(200));
	}

	#[test]
	fn should_replace_same_transaction_when_importing_to_futures() {
		// given
		let mut txq = TransactionQueue::new();
		let keypair = KeyPair::create().unwrap();
		let tx0 = new_unsigned_tx(U256::from(123)).sign(&keypair.secret());
		let tx1 = {
			let mut tx1 = tx0.deref().clone();
			tx1.nonce = U256::from(124);
			tx1.sign(&keypair.secret())
		};
		let tx2 = {
			let mut tx2 = tx1.deref().clone();
			tx2.gas_price = U256::from(200);
			tx2.sign(&keypair.secret())
		};

		// when
		txq.add(tx1, &default_nonce).unwrap();
		txq.add(tx2, &default_nonce).unwrap();
		assert_eq!(txq.status().future, 1);
		txq.add(tx0, &default_nonce).unwrap();

		// then
		let stats = txq.status();
		assert_eq!(stats.future, 0);
		assert_eq!(stats.pending, 2);
		assert_eq!(txq.top_transactions()[1].gas_price, U256::from(200));
	}

	#[test]
	fn should_recalculate_height_when_removing_from_future() {
		// given
		let previous_nonce = |a: &Address| AccountDetails{ nonce: default_nonce(a).nonce - U256::one(), balance:
			!U256::zero() };
		let next_nonce = |a: &Address| AccountDetails{ nonce: default_nonce(a).nonce + U256::one(), balance:
			!U256::zero() };
		let mut txq = TransactionQueue::new();
		let (tx1, tx2) = new_txs(U256::one());
		txq.add(tx1.clone(), &previous_nonce).unwrap();
		txq.add(tx2, &previous_nonce).unwrap();
		assert_eq!(txq.status().future, 2);

		// when
		txq.remove_invalid(&tx1.hash(), &next_nonce);

		// then
		let stats = txq.status();
		assert_eq!(stats.future, 0);
		assert_eq!(stats.pending, 1);
	}

	#[test]
	fn should_return_none_when_transaction_from_given_address_does_not_exist() {
		// given
		let txq = TransactionQueue::new();

		// then
		assert_eq!(txq.last_nonce(&Address::default()), None);
	}

	#[test]
	fn should_return_correct_nonce_when_transactions_from_given_address_exist() {
		// given
		let mut txq = TransactionQueue::new();
		let tx = new_tx();
		let from = tx.sender().unwrap();
		let nonce = tx.nonce;
		let details = |_a: &Address| AccountDetails { nonce: nonce, balance: !U256::zero() };

		// when
		txq.add(tx, &details).unwrap();

		// then
		assert_eq!(txq.last_nonce(&from), Some(nonce));
	}

	#[test]
	fn should_remove_old_transaction_even_if_newer_transaction_was_not_known() {
		// given
		let mut txq = TransactionQueue::new();
		let (tx1, tx2) = new_txs(U256::one());
		let (nonce1, nonce2) = (tx1.nonce, tx2.nonce);
		let details1 = |_a: &Address| AccountDetails { nonce: nonce1, balance: !U256::zero() };

		// Insert first transaction
		txq.add(tx1, &details1).unwrap();

		// when
		txq.remove_all(tx2.sender().unwrap(), nonce2 + U256::one());

		// then
		assert!(txq.top_transactions().is_empty());
	}
}<|MERGE_RESOLUTION|>--- conflicted
+++ resolved
@@ -1194,16 +1194,10 @@
 
 	#[test]
 	fn should_limit_future_transactions() {
-<<<<<<< HEAD
 		let mut txq = TransactionQueue::with_limit(1);
 		txq.current.set_limit(10);
-		let (tx1, tx2) = new_txs(U256::from(4));
-		let (tx3, tx4) = new_txs(U256::from(4));
-=======
-		let mut txq = TransactionQueue::with_limits(10, 1);
 		let (tx1, tx2) = new_txs_with_gas_price_diff(U256::from(4), U256::from(1));
 		let (tx3, tx4) = new_txs_with_gas_price_diff(U256::from(4), U256::from(2));
->>>>>>> caf4d179
 		txq.add(tx1.clone(), &default_nonce).unwrap();
 		txq.add(tx3.clone(), &default_nonce).unwrap();
 		assert_eq!(txq.status().pending, 2);
