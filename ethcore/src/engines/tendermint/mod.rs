--- conflicted
+++ resolved
@@ -396,7 +396,7 @@
 
 	fn populate_from_parent(&self, header: &mut Header, parent: &Header, gas_floor_target: U256, _gas_ceil_target: U256) {
 		// Chain scoring: total weight is sqrt(U256::max_value())*height - round
-		let new_difficulty = U256::from(U128::max_value()) + consensus_round(parent).expect("Header has been verified; qed").into() - self.round.load(AtomicOrdering::SeqCst).into();
+		let new_difficulty = U256::from(U128::max_value()) + consensus_view(parent).expect("Header has been verified; qed").into() - self.view.load(AtomicOrdering::SeqCst).into();
 		header.set_difficulty(new_difficulty);
 		header.set_gas_limit({
 			let gas_limit = parent.gas_limit().clone();
@@ -565,30 +565,6 @@
 		self.step_service.stop()
 	}
 
-<<<<<<< HEAD
-	fn is_new_best_block(&self, _best_total_difficulty: U256, best_header: HeaderView, _parent_details: &BlockDetails, new_header: &HeaderView) -> bool {
-		let new_number = new_header.number();
-		let best_number = best_header.number();
-		trace!(target: "poa", "new_header: {}, best_header: {}", new_number, best_number);
-		if new_number != best_number {
-			new_number > best_number
-		} else {
-			let new_seal = new_header.seal();
-			let best_seal = best_header.seal();
-			let new_signatures = new_seal.get(2).expect("Tendermint seal should have three elements.").len();
-			let best_signatures = best_seal.get(2).expect("Tendermint seal should have three elements.").len();
-			if new_signatures > best_signatures {
-				true
-			} else {
-				let new_view: View = ::rlp::Rlp::new(&new_seal.get(0).expect("Tendermint seal should have three elements.")).as_val();
-				let best_view: View = ::rlp::Rlp::new(&best_seal.get(0).expect("Tendermint seal should have three elements.")).as_val();
-				new_view > best_view
-			}
-		}
-	}
-
-=======
->>>>>>> f4149cc0
 	fn is_proposal(&self, header: &Header) -> bool {
 		let signatures_len = header.seal()[2].len();
 		// Signatures have to be an empty list rlp.
