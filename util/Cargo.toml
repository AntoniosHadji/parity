--- conflicted
+++ resolved
@@ -34,12 +34,9 @@
 ethcore-bloom-journal = { path = "bloom" }
 regex = "0.1"
 lru-cache = "0.1.0"
-<<<<<<< HEAD
+ethcore-logger = { path = "../logger" }
 smallvec = { version = "0.3.2", features = ["heapsizeof"] }
 # smallvec = { path = "/Users/nipunn/src/rust-smallvec", features = ["heapsizeof"] }
-=======
-ethcore-logger = { path = "../logger" }
->>>>>>> 109012ca
 
 [features]
 default = []
