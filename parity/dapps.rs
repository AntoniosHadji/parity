--- conflicted
+++ resolved
@@ -31,13 +31,8 @@
 use node_health::{SyncStatus, NodeHealth};
 use rpc;
 use rpc_apis::SignerService;
-<<<<<<< HEAD
-use util::{Bytes, Address};
-=======
-use parity_reactor;
 use util::Address;
 use bytes::Bytes;
->>>>>>> d69dd17d
 
 #[derive(Debug, PartialEq, Clone)]
 pub struct Configuration {
